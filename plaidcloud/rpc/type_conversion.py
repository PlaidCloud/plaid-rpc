#!/usr/bin/env python

from __future__ import absolute_import
from sqlalchemy import (
    BIGINT, INTEGER, SMALLINT, TEXT, Boolean, TIMESTAMP, Interval, Date, Time
)
from sqlalchemy.sql.sqltypes import LargeBinary

import messytables

from plaidcloud.rpc.functions import regex_map, RegexMapKeyError
from plaidcloud.rpc.database import PlaidUnicode, PlaidNumeric, PlaidTimestamp

__author__ = 'Paul Morel'
__copyright__ = 'Copyright 2010-2021, Tartan Solutions, Inc'
__credits__ = ['Paul Morel']
__license__ = 'Apache 2.0'
__maintainer__ = 'Paul Morel'
__email__ = 'paul.morel@tartansolutions.com'

_ANALYZE_TYPE = regex_map({
        r'^bool$': 'boolean',
        r'^boolean$': 'boolean',
        r'^s\d+': 'text',
        r'^object$': 'text',
        r'^[n]?text$': 'text',  # text + ntext
        r'^[n]?char': 'text',  # char + nchar
        r'^nvarchar(\([0-9]*\))*': 'text',
        r'^varchar(\([0-9]*\))*': 'text',
        r'^string$': 'text',
        r'^int8$': 'smallint',
        r'^tinyint$': 'smallint',
        r'^int16$': 'smallint',
        r'^smallint$': 'smallint',  # 2 bytes
        r'^int32$': 'integer',  # 4 bytes
        r'^integer$': 'integer',
        r'^int64$': 'bigint',  # 8 bytes
        r'^bigint$': 'bigint',
        r'^float\d*': 'numeric',
        r'^numeric.*': 'numeric',
        r'^decimal.*': 'numeric',
        r'^serial$': 'integer',
        r'^bigserial$': 'bigint',
        r'^datetime.*': 'timestamp',  # This may have to cover all datetimes
        r'^timestamp\b.*': 'timestamp',
        r'^timedelta.*': 'interval',  # This may have to cover all timedeltas
        r'^interval$': 'interval',
        r'^date$': 'date',
        r'^date\(.*\)$': 'date', # This covers Date('format') from type guessing
        r'^time\b.*': 'time',
        r'^byte.*': 'largebinary',  # Any byte string goes to large binary
        r'^(?:var|large)?binary$': 'largebinary',  # binary + varbinary + largebinary
        r'^xml$': 'text',
        r'^uuid$': 'text',
        r'^(?:small)?money$': 'numeric',  # money + smallmoney
        r'^real$': 'numeric',
        r'^json$': 'text',
        r'^cidr$': 'text',
        r'^inet$': 'text',
        r'^macaddr$': 'text',
        r'^cursor$': 'text',  # CRL2022 - No idea if this will work but it is a valid MSSQL data type.
        r'^uniqueidentifier$': 'text',
        r'^bit$': 'numeric',
        r'^int$': 'numeric',
        r'^smalldatetime$': 'timestamp',
        r'^image$': 'largebinary',
        r'^rowversion$': 'numeric',
        r'^hierarchyid$': 'text',
        r'^sql_variant$': 'text',
        r'^spatial_(?:geometry|geography)_types$': 'text',  # spatial_geometry_types + spatial_geography_types
        r'^table$': 'text'
})

_PANDAS_DTYPE_FROM_SQL = regex_map({
    r'^boolean$': 'bool',
    r'^text$': 'object',
    r'^nvarchar.*$': 'object',
    r'^varchar.*$': 'object',
    r'^tinyint$': 'int8',
    r'^smallint$': 'int16',
    r'^integer$': 'Int64',
    r'^bigint$': 'Int64',
    r'^numeric$': 'float64',
    r'^decimal.*': 'float64',
    r'^timestamp\b.*': 'datetime64[s]',
    r'^interval$': 'timedelta64[s]',
    r'^date$': 'datetime64[s]',
    r'^time\b.*': 'datetime64[s]',
    r'^datetime.*': 'datetime64[s]',
    r'^largebinary$': 'object',
})

_PYTHON_DATESTRING_FROM_SQLALCHEMY = {
    'YYYY-MM-DD"T"HH24:MI:SS': '%Y-%m-%dT%H:%M:%S',
    'YYYY-MM-DDTHH24:MI:SS': '%Y-%m-%dT%H:%M:%S',
    'YYYY-MM-DD"T"HH:MI:SS': '%Y-%m-%dT%I:%M:%S',
    'YYYY-MM-DDTHH:MI:SS': '%Y-%m-%dT%I:%M:%S',
    'YYYY-MM-DD HH24:MI:SS': '%Y-%m-%d %H:%M:%S',
    'YYYY-MM-DD HH:MI:SS': '%Y-%m-%d %I:%M:%S %p',
    'MM/DD/YYYY HH24:MI:SS': '%m/%d/%Y %H:%M:%S',
    'MM/DD/YYYY HH:MI:SS': '%m/%d/%Y %I:%M:%S %p',
    'DD/MM/YYYY HH24:MI:SS': '%d/%m/%Y %H:%M:%S',
    'DD/MM/YYYY HH:MI:SS': '%d/%m/%Y %I:%M:%S %p',
    'DD MON YYYY HH24:MI:SS': '%d %b %Y %H:%M:%S',
    'DD MON YYYY HH:MI:SS': '%d %b %Y %I:%M:%S %p',
    'YYYYMMDD HH24:MI:SS': '%Y%m%d %H:%M:%S',
    'YYYYMMDD HH:MI:SS': '%Y%m%d %I:%M:%S',
}


def analyze_type(dtype):
    """
    Args:
        dtype (str): a string containing a dtype from sql, or from pandas.
    Returns:
        (str): An analyze dtype. Should be one of ('text', 'numeric', 'smallint',
        'integer', 'bigint', 'boolean', 'date', 'time', 'timestamp', 'interval')
    Examples:
        >>> analyze_type('time')
        'time'
        >>> analyze_type('time without timezone')
        'time'
        >>> analyze_type('timestamp without timezone')
        'timestamp'
        >>> analyze_type('timestamp with timezone')
        'timestamp'
        >>> analyze_type('float64')
        'numeric'
        >>> analyze_type('nvarchar')
        'text'
        >>> analyze_type('nvarchar(5000)')
        'text'
        >>> analyze_type('smallint')
        'smallint'
    """
    key = str(dtype).lower()

    # No f'in idea why timestamp is getting mangled into some type of time field.  Force it!
    # DO NOT REMOVE THIS HACK until you verify timestamps and times are being handled correctly 
    if key == 'timestamp':
        return 'timestamp'
    elif key == 'time':
        return 'time'

    try:
        return _ANALYZE_TYPE(key)
    except KeyError:
        raise Exception((
            "Unrecognized dtype: '{}'. If you think it's valid, "
            "please add it to _ANALYZE_TYPE."
        ).format(dtype))


def python_date_from_sql(datestring):
    """ Translates a SQL date format string to a python
        date format string compatable with strftime

    Args:
        datestring (str): The SQL date format string

    Returns:
        str: The python equivalent of `datestring`
    """
    return _PYTHON_DATESTRING_FROM_SQLALCHEMY[datestring]


def pandas_dtype_from_sql(sql):
    """Translates SQL dtypes to Pandas ones

    Args:
        sql (str): a sql dtype

    Returns (str):
        A dtype suitable for pandas

    Examples:
        >>> pandas_dtype_from_sql('time')
        'datetime64[s]'
        >>> pandas_dtype_from_sql('time with time zone')
        'datetime64[s]'
        >>> pandas_dtype_from_sql('timestamp with time zone')
        'datetime64[s]'
        >>> pandas_dtype_from_sql('timestamp')
        'datetime64[s]'
    """

    key = str(sql).lower()
    try:
        return _PANDAS_DTYPE_FROM_SQL(key)
    except RegexMapKeyError:
        return key


_sqlalchemy_from_dtype = regex_map({
    r'^bool$': Boolean,
    r'^boolean$': Boolean,
    r'^s8$': PlaidUnicode(8),
    r'^s16$': PlaidUnicode(16),
    r'^s32$': PlaidUnicode(32),
    r'^s64$': PlaidUnicode(64),
    r'^s128$': PlaidUnicode(128),
    r'^s256$': PlaidUnicode(256),
    r'^s512$': PlaidUnicode(512),
    r'^s1024$': PlaidUnicode(1024),
    r'^object$': TEXT,
    r'^text$':  PlaidUnicode(4000),
    r'^string$': PlaidUnicode(4000),
    r'^serial$': INTEGER,
    r'^bigserial$': BIGINT,
    r'^int8$': SMALLINT,  # 2 bytes
    r'^int16$': SMALLINT,  # 2 bytes
    r'^smallint$': SMALLINT,
    r'^int32$': INTEGER,  # 4 bytes
    r'^integer$': INTEGER,
    r'^int64$': BIGINT,  # 8 bytes
    r'^bigint$': BIGINT,
    r'^float\d*': PlaidNumeric,  # variable but ensures precision
    r'^numeric.*': PlaidNumeric,
    r'^decimal.*': PlaidNumeric,
    r'^datetime.*': PlaidTimestamp,  # This may have to cover all datetimes
    r'^timestamp\b.*': PlaidTimestamp,
    r'^timedelta.*': Interval,  # This may have to cover all timedeltas
    r'^interval$': Interval,
    r'^date$': Date,
    r'^time\b.*': Time,
    # MAGIC COLUMN HANDLING
    r'^path': PlaidUnicode(4000),
    r'^file_name$': PlaidUnicode(4000),
    r'^tab_name$': PlaidUnicode(4000),
<<<<<<< HEAD
    r'^last_modified': PlaidTimestamp,
=======
    r'^last_modified': TIMESTAMP,
>>>>>>> 17f5b84f
    r'^source_row_number$': INTEGER,
    r'^largebinary': LargeBinary,
    r'^byte.*': LargeBinary,
    r'^xml$': PlaidUnicode(4000),
    r'^uuid$': PlaidUnicode(36),
    r'^money$': PlaidNumeric,
    r'^real$': PlaidNumeric,
    r'^json$': PlaidUnicode(4000),
    r'^cidr$': PlaidUnicode(100),
    r'^inet$': PlaidUnicode(100),
    r'^macaddr$': PlaidUnicode(100),
})
def sqlalchemy_from_dtype(dtype):
    """
    Returns (sqlalchemy type):
        A sqlalchemy type class
    Args:
        dtype (str): a string that we're going to try to interpret as a dtype
    Examples:
        >>> sqlalchemy_from_dtype('time')
        <class 'sqlalchemy.sql.sqltypes.Time'>
        >>> sqlalchemy_from_dtype('timestamp')
        <class 'sqlalchemy.sql.sqltypes.TIMESTAMP'>
        >>> sqlalchemy_from_dtype('timestamp with time zone')
        <class 'sqlalchemy.sql.sqltypes.TIMESTAMP'>
        >>> sqlalchemy_from_dtype('timestamp without time zone')
        <class 'sqlalchemy.sql.sqltypes.TIMESTAMP'>
        >>> sqlalchemy_from_dtype('time with time zone')
        <class 'sqlalchemy.sql.sqltypes.Time'>
        >>> sqlalchemy_from_dtype('time without time zone')
        <class 'sqlalchemy.sql.sqltypes.Time'>
        >>> sqlalchemy_from_dtype('datetime64')
        <class 'sqlalchemy.sql.sqltypes.TIMESTAMP'>
        >>> sqlalchemy_from_dtype('date')
        <class 'sqlalchemy.sql.sqltypes.Date'>
    """
    key = str(dtype).lower()
    return _sqlalchemy_from_dtype(key)


class BoolType(messytables.BoolType):
    true_values = ('yes', 'true')  # Not '1'
    false_values = ('no', 'false')  # Not '0'


TYPES = [
    messytables.StringType,
    messytables.DecimalType,
    messytables.IntegerType,
    messytables.DateType,
    BoolType,
]


def type_guess(sample, types=None, strict=True):
    """ Replacement for messytables.type_guess that allows for plaid-wide fine-tuning.
        The current difference is that columns made of 0 and 1 are integer
        instead of boolean.
    """
    if not types:
        types = TYPES
    return messytables.type_guess(sample, types=types, strict=strict)<|MERGE_RESOLUTION|>--- conflicted
+++ resolved
@@ -227,11 +227,7 @@
     r'^path': PlaidUnicode(4000),
     r'^file_name$': PlaidUnicode(4000),
     r'^tab_name$': PlaidUnicode(4000),
-<<<<<<< HEAD
     r'^last_modified': PlaidTimestamp,
-=======
-    r'^last_modified': TIMESTAMP,
->>>>>>> 17f5b84f
     r'^source_row_number$': INTEGER,
     r'^largebinary': LargeBinary,
     r'^byte.*': LargeBinary,
