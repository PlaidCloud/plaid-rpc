#!/usr/bin/env python

from __future__ import absolute_import
from sqlalchemy import (
    BIGINT, INTEGER, SMALLINT, TEXT, Boolean, NUMERIC, TIMESTAMP, Interval, Date, Time
)
from sqlalchemy.sql.sqltypes import LargeBinary

import messytables
<<<<<<< HEAD
import xlrd
=======
import six
>>>>>>> 9cd43039

from plaidcloud.rpc.functions import regex_map, RegexMapKeyError
from plaidcloud.rpc.database import PlaidUnicode

__author__ = 'Paul Morel'
__copyright__ = 'Copyright 2010-2021, Tartan Solutions, Inc'
__credits__ = ['Paul Morel']
__license__ = 'Apache 2.0'
__maintainer__ = 'Paul Morel'
__email__ = 'paul.morel@tartansolutions.com'

_ANALYZE_TYPE = regex_map({
        r'^bool$': 'boolean',
        r'^boolean$': 'boolean',
        r'^s\d+': 'text',
        r'^object$': 'text',
        r'^text$': 'text',
        r'^nvarchar(\([0-9]*\))*$': 'text',
        r'^varchar(\([0-9]*\))*$': 'text',
        r'^string$': 'text',
        r'^int8$': 'smallint',
        r'^tinyint$': 'smallint',
        r'^int16$': 'smallint',
        r'^smallint$': 'smallint',  # 2 bytes
        r'^int32$': 'integer',  # 4 bytes
        r'^integer$': 'integer',
        r'^int64$': 'bigint',  # 8 bytes
        r'^bigint$': 'bigint',
        r'^float\d*': 'numeric',
        r'^numeric.*': 'numeric',
        r'^decimal.*': 'numeric',
        r'^serial$': 'integer',
        r'^bigserial$': 'bigint',
        r'^datetime.*': 'timestamp',  # This may have to cover all datetimes
        r'^timestamp\b.*': 'timestamp',
        r'^timedelta.*': 'interval',  # This may have to cover all timedeltas
        r'^interval$': 'interval',
        r'^date$': 'date',
        r'^time\b.*': 'time',
        r'^byte.*': 'largebinary',  # Any byte string goes to large binary
        r'^largebinary$': 'largebinary',
        r'^xml$': 'text',
        r'^uuid$': 'text',
        r'^money$': 'numeric',
        r'^real$': 'numeric',
        r'^json$': 'text',
        r'^cidr$': 'text',
        r'^inet$': 'text',
        r'^macaddr$': 'text',
})

_PANDAS_DTYPE_FROM_SQL = regex_map({
    r'^boolean$': 'bool',
    r'^text$': 'object',
    r'^nvarchar.*$': 'object',
    r'^varchar.*$': 'object',
    r'^tinyint$': 'int8',
    r'^smallint$': 'int16',
    r'^integer$': 'Int64',
    r'^bigint$': 'Int64',
    r'^numeric$': 'float64',
    r'^decimal.*': 'float64',
    r'^timestamp\b.*': 'datetime64[s]',
    r'^interval$': 'timedelta64[s]',
    r'^date$': 'datetime64[s]',
    r'^time\b.*': 'datetime64[s]',
    r'^datetime.*': 'datetime64[s]',
    r'^largebinary$': 'object',
})

_PYTHON_DATESTRING_FROM_SQLALCHEMY = {
    'YYYY-MM-DD"T"HH24:MI:SS': '%Y-%m-%dT%H:%M:%S',
    'YYYY-MM-DDTHH24:MI:SS': '%Y-%m-%dT%H:%M:%S',
    'YYYY-MM-DD"T"HH:MI:SS': '%Y-%m-%dT%I:%M:%S',
    'YYYY-MM-DDTHH:MI:SS': '%Y-%m-%dT%I:%M:%S',
    'YYYY-MM-DD HH24:MI:SS': '%Y-%m-%d %H:%M:%S',
    'YYYY-MM-DD HH:MI:SS': '%Y-%m-%d %I:%M:%S %p',
    'MM/DD/YYYY HH24:MI:SS': '%m/%d/%Y %H:%M:%S',
    'MM/DD/YYYY HH:MI:SS': '%m/%d/%Y %I:%M:%S %p',
    'DD/MM/YYYY HH24:MI:SS': '%d/%m/%Y %H:%M:%S',
    'DD/MM/YYYY HH:MI:SS': '%d/%m/%Y %I:%M:%S %p',
    'DD MON YYYY HH24:MI:SS': '%d %b %Y %H:%M:%S',
    'DD MON YYYY HH:MI:SS': '%d %b %Y %I:%M:%S %p',
    'YYYYMMDD HH24:MI:SS': '%Y%m%d %H:%M:%S',
    'YYYYMMDD HH:MI:SS': '%Y%m%d %I:%M:%S',
}


def analyze_type(dtype):
    """
    Args:
        dtype (str): a string containing a dtype from sql, or from pandas.
    Returns:
        (str): An analyze dtype. Should be one of ('text', 'numeric', 'smallint',
        'integer', 'bigint', 'boolean', 'date', 'time', 'timestamp', 'interval')
    Examples:
        >>> analyze_type('time')
        'time'
        >>> analyze_type('time without timezone')
        'time'
        >>> analyze_type('timestamp without timezone')
        'timestamp'
        >>> analyze_type('timestamp with timezone')
        'timestamp'
        >>> analyze_type('float64')
        'numeric'
        >>> analyze_type('nvarchar')
        'text'
        >>> analyze_type('nvarchar(5000)')
        'text'
        >>> analyze_type('smallint')
        'smallint'
    """
    key = str(dtype).lower()

    # No f'in idea why timestamp is getting mangled into some type of time field.  Force it!
    # DO NOT REMOVE THIS HACK until you verify timestamps and times are being handled correctly 
    if key == 'timestamp':
        return 'timestamp'
    elif key == 'time':
        return 'time'

    try:
        return _ANALYZE_TYPE(key)
    except KeyError:
        raise Exception((
            "Unrecognized dtype: '{}'. If you think it's valid, "
            "please add it to _ANALYZE_TYPE."
        ).format(dtype))


def python_date_from_sql(datestring):
    """ Translates a SQL date format string to a python
        date format string compatable with strftime

    Args:
        datestring (str): The SQL date format string

    Returns:
        str: The python equivalent of `datestring`
    """
    return _PYTHON_DATESTRING_FROM_SQLALCHEMY[datestring]


def pandas_dtype_from_sql(sql):
    """Translates SQL dtypes to Pandas ones

    Args:
        sql (str): a sql dtype

    Returns (str):
        A dtype suitable for pandas

    Examples:
        >>> pandas_dtype_from_sql('time')
        'datetime64[s]'
        >>> pandas_dtype_from_sql('time with time zone')
        'datetime64[s]'
        >>> pandas_dtype_from_sql('timestamp with time zone')
        'datetime64[s]'
        >>> pandas_dtype_from_sql('timestamp')
        'datetime64[s]'
    """

    key = str(sql).lower()
    try:
        return _PANDAS_DTYPE_FROM_SQL(key)
    except RegexMapKeyError:
        return key


_sqlalchemy_from_dtype = regex_map({
    r'^bool$': Boolean,
    r'^boolean$': Boolean,
    r'^s8$': PlaidUnicode(8),
    r'^s16$': PlaidUnicode(16),
    r'^s32$': PlaidUnicode(32),
    r'^s64$': PlaidUnicode(64),
    r'^s128$': PlaidUnicode(128),
    r'^s256$': PlaidUnicode(256),
    r'^s512$': PlaidUnicode(512),
    r'^s1024$': PlaidUnicode(1024),
    r'^object$': TEXT,
    r'^text$':  PlaidUnicode(5000),
    r'^string$': PlaidUnicode(5000),
    r'^serial$': INTEGER,
    r'^bigserial$': BIGINT,
    r'^int8$': SMALLINT,  # 2 bytes
    r'^int16$': SMALLINT,  # 2 bytes
    r'^smallint$': SMALLINT,
    r'^int32$': INTEGER,  # 4 bytes
    r'^integer$': INTEGER,
    r'^int64$': BIGINT,  # 8 bytes
    r'^bigint$': BIGINT,
    r'^float\d*': NUMERIC,  # variable but ensures precision
    r'^numeric.*': NUMERIC,
    r'^decimal.*': NUMERIC,
    r'^datetime.*': TIMESTAMP,  # This may have to cover all datetimes
    r'^timestamp\b.*': TIMESTAMP,
    r'^timedelta.*': Interval,  # This may have to cover all timedeltas
    r'^interval$': Interval,
    r'^date$': Date,
    r'^time\b.*': Time,
    # MAGIC COLUMN HANDLING
    r'^path': PlaidUnicode(5000),
    r'^file_name$': PlaidUnicode(5000),
    r'^tab_name$': PlaidUnicode(5000),
    r'^last_modified': TIMESTAMP,
    r'^largebinary': LargeBinary,
    r'^byte.*': LargeBinary,
    r'^xml$': PlaidUnicode(5000),
    r'^uuid$': PlaidUnicode(36),
    r'^money$': NUMERIC,
    r'^real$': NUMERIC,
    r'^json$': PlaidUnicode(5000),
    r'^cidr$': PlaidUnicode(100),
    r'^inet$': PlaidUnicode(100),
    r'^macaddr$': PlaidUnicode(100),
})
def sqlalchemy_from_dtype(dtype):
    """
    Returns (sqlalchemy type):
        A sqlalchemy type class
    Args:
        dtype (str): a string that we're going to try to interpret as a dtype
    Examples:
        >>> sqlalchemy_from_dtype('time')
        <class 'sqlalchemy.sql.sqltypes.Time'>
        >>> sqlalchemy_from_dtype('timestamp')
        <class 'sqlalchemy.sql.sqltypes.TIMESTAMP'>
        >>> sqlalchemy_from_dtype('timestamp with time zone')
        <class 'sqlalchemy.sql.sqltypes.TIMESTAMP'>
        >>> sqlalchemy_from_dtype('timestamp without time zone')
        <class 'sqlalchemy.sql.sqltypes.TIMESTAMP'>
        >>> sqlalchemy_from_dtype('time with time zone')
        <class 'sqlalchemy.sql.sqltypes.Time'>
        >>> sqlalchemy_from_dtype('time without time zone')
        <class 'sqlalchemy.sql.sqltypes.Time'>
        >>> sqlalchemy_from_dtype('datetime64')
        <class 'sqlalchemy.sql.sqltypes.TIMESTAMP'>
        >>> sqlalchemy_from_dtype('date')
        <class 'sqlalchemy.sql.sqltypes.Date'>
    """
    key = str(dtype).lower()
    return _sqlalchemy_from_dtype(key)


class BoolType(messytables.BoolType):
    true_values = ('yes', 'true')  # Not '1'
    false_values = ('no', 'false')  # Not '0'


TYPES = [
    messytables.StringType,
    messytables.DecimalType,
    messytables.IntegerType,
    messytables.DateType,
    BoolType,
]


def type_guess(sample, types=TYPES, strict=True):
    """ Replacement for messytables.type_guess that allows for plaid-wide fine-tuning.
        The current difference is that columns made of 0 and 1 are integer
        instead of boolean.
    """
    return messytables.type_guess(sample, types=TYPES, strict=strict)<|MERGE_RESOLUTION|>--- conflicted
+++ resolved
@@ -7,11 +7,6 @@
 from sqlalchemy.sql.sqltypes import LargeBinary
 
 import messytables
-<<<<<<< HEAD
-import xlrd
-=======
-import six
->>>>>>> 9cd43039
 
 from plaidcloud.rpc.functions import regex_map, RegexMapKeyError
 from plaidcloud.rpc.database import PlaidUnicode
