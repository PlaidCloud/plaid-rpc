#!/usr/bin/env python

from __future__ import absolute_import
from sqlalchemy import (
    BIGINT, INTEGER, SMALLINT, TEXT, Boolean, NUMERIC, TIMESTAMP, Interval, Date, Time
)
from sqlalchemy.sql.sqltypes import LargeBinary

import messytables
import six
import xlrd

from plaidcloud.rpc.functions import regex_map, RegexMapKeyError
from plaidcloud.rpc.database import PlaidUnicode

__author__ = 'Paul Morel'
__copyright__ = 'Copyright 2010-2020, Tartan Solutions, Inc'
__credits__ = ['Paul Morel']
__license__ = 'Apache 2.0'
__maintainer__ = 'Paul Morel'
__email__ = 'paul.morel@tartansolutions.com'

_ANALYZE_TYPE = regex_map({
        r'^bool$': 'boolean',
        r'^boolean$': 'boolean',
        r'^s\d+': 'text',
        r'^object$': 'text',
        r'^text$': 'text',
        r'^nvarchar(\([0-9]*\))*$': 'text',
        r'^string$': 'text',
        r'^int8$': 'smallint',
        r'^tinyint$': 'smallint',
        r'^int16$': 'smallint',
        r'^smallint$': 'smallint',  # 2 bytes
        r'^int32$': 'integer',  # 4 bytes
        r'^integer$': 'integer',
        r'^int64$': 'bigint',  # 8 bytes
        r'^bigint$': 'bigint',
        r'^float\d*': 'numeric',
        r'^numeric.*': 'numeric',
        r'^decimal.*': 'numeric',
        r'^serial$': 'integer',
        r'^bigserial$': 'bigint',
        r'^datetime.*': 'timestamp',  # This may have to cover all datetimes
        r'^timestamp\b.*': 'timestamp',
        r'^timedelta.*': 'interval',  # This may have to cover all timedeltas
        r'^interval$': 'interval',
        r'^date$': 'date',
        r'^time\b.*': 'time',
        r'^byte.*': 'largebinary',  # Any byte string goes to large binary
        r'^largebinary$': 'largebinary',
<<<<<<< HEAD
        r'^xml$': 'text',
        r'^uuid$': 'text',
        r'^money$': 'numeric',
        r'^real$': 'numeric',
        r'^json$': 'text',
        r'^cidr$': 'text',
        r'^inet$': 'text',
        r'^macaddr$': 'text',
=======
>>>>>>> 44718867
})

_PANDAS_DTYPE_FROM_SQL = regex_map({
    r'^boolean$': 'bool',
    r'^text$': 'object',
    r'^nvarchar.*$': 'object' if six.PY3 else 'S1024',
    r'^tinyint$': 'int8',
    r'^smallint$': 'int16',
    r'^integer$': 'Int64',
    r'^bigint$': 'Int64',
    r'^numeric$': 'float64',
    r'^decimal.*': 'float64',
    r'^timestamp\b.*': 'datetime64[s]',
    r'^interval$': 'timedelta64[s]',
    r'^date$': 'datetime64[s]',
    r'^time\b.*': 'datetime64[s]',
    r'^datetime.*': 'datetime64[s]',
    r'^largebinary$': 'object',
})

_PYTHON_DATESTRING_FROM_SQLALCHEMY = {
    'YYYY-MM-DD"T"HH24:MI:SS': '%Y-%m-%dT%H:%M:%S',
    'YYYY-MM-DDTHH24:MI:SS': '%Y-%m-%dT%H:%M:%S',
    'YYYY-MM-DD"T"HH:MI:SS': '%Y-%m-%dT%I:%M:%S',
    'YYYY-MM-DDTHH:MI:SS': '%Y-%m-%dT%I:%M:%S',
    'YYYY-MM-DD HH24:MI:SS': '%Y-%m-%d %H:%M:%S',
    'YYYY-MM-DD HH:MI:SS': '%Y-%m-%d %I:%M:%S %p',
    'MM/DD/YYYY HH24:MI:SS': '%m/%d/%Y %H:%M:%S',
    'MM/DD/YYYY HH:MI:SS': '%m/%d/%Y %I:%M:%S %p',
    'DD/MM/YYYY HH24:MI:SS': '%d/%m/%Y %H:%M:%S',
    'DD/MM/YYYY HH:MI:SS': '%d/%m/%Y %I:%M:%S %p',
    'DD MON YYYY HH24:MI:SS': '%d %b %Y %H:%M:%S',
    'DD MON YYYY HH:MI:SS': '%d %b %Y %I:%M:%S %p',
    'YYYYMMDD HH24:MI:SS': '%Y%m%d %H:%M:%S',
    'YYYYMMDD HH:MI:SS': '%Y%m%d %I:%M:%S',
}


def analyze_type(dtype):
    """
    Args:
        dtype (str): a string containing a dtype from sql, or from pandas.
    Returns:
        (str): An analyze dtype. Should be one of ('text', 'numeric', 'smallint',
        'integer', 'bigint', 'boolean', 'date', 'time', 'timestamp', 'interval')
    Examples:
        >>> analyze_type('time')
        'time'
        >>> analyze_type('time without timezone')
        'time'
        >>> analyze_type('timestamp without timezone')
        'timestamp'
        >>> analyze_type('timestamp with timezone')
        'timestamp'
        >>> analyze_type('float64')
        'numeric'
        >>> analyze_type('nvarchar')
        'text'
        >>> analyze_type('nvarchar(5000)')
        'text'
        >>> analyze_type('smallint')
        'smallint'
    """
    key = str(dtype).lower()

    # No f'in idea why timestamp is getting mangled into some type of time field.  Force it!
    # DO NOT REMOVE THIS HACK until you verify timestamps and times are being handled correctly
    if key == 'timestamp':
        return 'timestamp'
    elif key == 'time':
        return 'time'

    try:
        return _ANALYZE_TYPE(key)
    except KeyError:
        raise Exception((
            "Unrecognized dtype: '{}'. If you think it's valid, "
            "please add it to _ANALYZE_TYPE."
        ).format(dtype))


def python_date_from_sql(datestring):
    """ Translates a SQL date format string to a python
        date format string compatable with strftime

    Args:
        datestring (str): The SQL date format string

    Returns:
        str: The python equivalent of `datestring`
    """
    return _PYTHON_DATESTRING_FROM_SQLALCHEMY[datestring]


def pandas_dtype_from_sql(sql):
    """Translates SQL dtypes to Pandas ones

    Args:
        sql (str): a sql dtype

    Returns (str):
        A dtype suitable for pandas

    Examples:
        >>> pandas_dtype_from_sql('time')
        'datetime64[s]'
        >>> pandas_dtype_from_sql('time with time zone')
        'datetime64[s]'
        >>> pandas_dtype_from_sql('timestamp with time zone')
        'datetime64[s]'
        >>> pandas_dtype_from_sql('timestamp')
        'datetime64[s]'
    """

    key = str(sql).lower()
    try:
        return _PANDAS_DTYPE_FROM_SQL(key)
    except RegexMapKeyError:
        return key


_sqlalchemy_from_dtype = regex_map({
    r'^bool$': Boolean,
    r'^boolean$': Boolean,
    r'^s8$': PlaidUnicode(8),
    r'^s16$': PlaidUnicode(16),
    r'^s32$': PlaidUnicode(32),
    r'^s64$': PlaidUnicode(64),
    r'^s128$': PlaidUnicode(128),
    r'^s256$': PlaidUnicode(256),
    r'^s512$': PlaidUnicode(512),
    r'^s1024$': PlaidUnicode(1024),
    r'^object$': TEXT,
    r'^text$':  PlaidUnicode(5000),
    r'^string$': PlaidUnicode(5000),
    r'^serial$': INTEGER,
    r'^bigserial$': BIGINT,
    r'^int8$': SMALLINT,  # 2 bytes
    r'^int16$': SMALLINT,  # 2 bytes
    r'^smallint$': SMALLINT,
    r'^int32$': INTEGER,  # 4 bytes
    r'^integer$': INTEGER,
    r'^int64$': BIGINT,  # 8 bytes
    r'^bigint$': BIGINT,
    r'^float\d*': NUMERIC,  # variable but ensures precision
    r'^numeric.*': NUMERIC,
    r'^decimal.*': NUMERIC,
    r'^datetime.*': TIMESTAMP,  # This may have to cover all datetimes
    r'^timestamp\b.*': TIMESTAMP,
    r'^timedelta.*': Interval,  # This may have to cover all timedeltas
    r'^interval$': Interval,
    r'^date$': Date,
    r'^time\b.*': Time,
    # MAGIC COLUMN HANDLING
    r'^path': PlaidUnicode(5000),
    r'^file_name$': PlaidUnicode(5000),
    r'^tab_name$': PlaidUnicode(5000),
    r'^last_modified': TIMESTAMP,
    r'^largebinary': LargeBinary,
    r'^byte.*': LargeBinary,
<<<<<<< HEAD
    r'^xml$': PlaidUnicode(5000),
    r'^uuid$': PlaidUnicode(36),
    r'^money$': NUMERIC,
    r'^real$': NUMERIC,
    r'^json$': PlaidUnicode(5000),
    r'^cidr$': PlaidUnicode(100),
    r'^inet$': PlaidUnicode(100),
    r'^macaddr$': PlaidUnicode(100),
=======
>>>>>>> 44718867
})
def sqlalchemy_from_dtype(dtype):
    """
    Returns (sqlalchemy type):
        A sqlalchemy type class
    Args:
        dtype (str): a string that we're going to try to interpret as a dtype
    Examples:
        >>> sqlalchemy_from_dtype('time')
        <class 'sqlalchemy.sql.sqltypes.Time'>
        >>> sqlalchemy_from_dtype('timestamp')
        <class 'sqlalchemy.sql.sqltypes.TIMESTAMP'>
        >>> sqlalchemy_from_dtype('timestamp with time zone')
        <class 'sqlalchemy.sql.sqltypes.TIMESTAMP'>
        >>> sqlalchemy_from_dtype('timestamp without time zone')
        <class 'sqlalchemy.sql.sqltypes.TIMESTAMP'>
        >>> sqlalchemy_from_dtype('time with time zone')
        <class 'sqlalchemy.sql.sqltypes.Time'>
        >>> sqlalchemy_from_dtype('time without time zone')
        <class 'sqlalchemy.sql.sqltypes.Time'>
        >>> sqlalchemy_from_dtype('datetime64')
        <class 'sqlalchemy.sql.sqltypes.TIMESTAMP'>
        >>> sqlalchemy_from_dtype('date')
        <class 'sqlalchemy.sql.sqltypes.Date'>
    """
    key = str(dtype).lower()
    return _sqlalchemy_from_dtype(key)


class BoolType(messytables.BoolType):
    true_values = ('yes', 'true')  # Not '1'
    false_values = ('no', 'false')  # Not '0'


TYPES = [
    messytables.StringType,
    messytables.DecimalType,
    messytables.IntegerType,
    messytables.DateType,
    BoolType,
]


def type_guess(sample, types=TYPES, strict=True):
    """ Replacement for messytables.type_guess that allows for plaid-wide fine-tuning.
        The current difference is that columns made of 0 and 1 are integer
        instead of boolean.
    """
    return messytables.type_guess(sample, types=TYPES, strict=strict)


def dtype_from_excel(excel_type):
    return {
        xlrd.XL_CELL_TEXT: 'text',
        xlrd.XL_CELL_NUMBER: 'numeric',
        xlrd.XL_CELL_DATE: 'timestamp',
        xlrd.XL_CELL_BOOLEAN: 'boolean',
    }.get(excel_type, 'text')<|MERGE_RESOLUTION|>--- conflicted
+++ resolved
@@ -49,7 +49,6 @@
         r'^time\b.*': 'time',
         r'^byte.*': 'largebinary',  # Any byte string goes to large binary
         r'^largebinary$': 'largebinary',
-<<<<<<< HEAD
         r'^xml$': 'text',
         r'^uuid$': 'text',
         r'^money$': 'numeric',
@@ -58,8 +57,6 @@
         r'^cidr$': 'text',
         r'^inet$': 'text',
         r'^macaddr$': 'text',
-=======
->>>>>>> 44718867
 })
 
 _PANDAS_DTYPE_FROM_SQL = regex_map({
@@ -220,7 +217,6 @@
     r'^last_modified': TIMESTAMP,
     r'^largebinary': LargeBinary,
     r'^byte.*': LargeBinary,
-<<<<<<< HEAD
     r'^xml$': PlaidUnicode(5000),
     r'^uuid$': PlaidUnicode(36),
     r'^money$': NUMERIC,
@@ -229,8 +225,6 @@
     r'^cidr$': PlaidUnicode(100),
     r'^inet$': PlaidUnicode(100),
     r'^macaddr$': PlaidUnicode(100),
-=======
->>>>>>> 44718867
 })
 def sqlalchemy_from_dtype(dtype):
     """
